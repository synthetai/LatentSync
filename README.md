--- conflicted
+++ resolved
@@ -18,11 +18,7 @@
 <img src="assets/framework.png" width=100%>
 <p>
 
-<<<<<<< HEAD
-LatentSync uses the Whisper to convert melspectrogram into audio embeddings, which are then integrated into the U-Net via cross-attention layers. The reference and masked frames are channel-wise concatenated with noised latents as the input of U-Net. In the training process, we use a one-step method to get estimated clean latents from predicted noises, which are then decoded to obtain the estimated clean frames. The TREPA, LPIPS and SyncNet loss are added in the pixel space.
-=======
-LatentSync uses the [Whisper](https://github.com/openai/whisper) to convert melspectrogram into audio embeddings, which are then integrated into the U-Net via cross-attention layers. The reference and masked frames are channel-wise concatenated with noised latents as the input of U-Net. In the training process, we use one-step method to get estimated clean latents from predicted noises, which are then decoded to obtain the estimated clean frames. The TREPA, [LPIPS](https://arxiv.org/abs/1801.03924) and [SyncNet](https://www.robots.ox.ac.uk/~vgg/publications/2016/Chung16a/chung16a.pdf) loss are added in the pixel space.
->>>>>>> 10891930
+LatentSync uses the Whisper to convert melspectrogram into audio embeddings, which are then integrated into the U-Net via cross-attention layers. The reference and masked frames are channel-wise concatenated with noised latents as the input of U-Net. In the training process, we use a one-step method to get estimated clean latents from predicted noises, which are then decoded to obtain the estimated clean frames. The TREPA, LPIPS and SyncNet losses are added in the pixel space.
 
 ## 🎬 Demo
 
