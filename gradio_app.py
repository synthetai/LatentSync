--- conflicted
+++ resolved
@@ -120,11 +120,7 @@
             with gr.Row():
                 guidance_scale = gr.Slider(
                     minimum=1.0,
-<<<<<<< HEAD
-                    maximum=3.5,
-=======
                     maximum=2.5,
->>>>>>> 75a4a173
                     value=1.5,
                     step=0.5,
                     label="Guidance Scale",
